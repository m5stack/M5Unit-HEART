--- conflicted
+++ resolved
@@ -43,14 +43,7 @@
           - check: 'test'
             exclude: ''
           - check: 'examples'
-<<<<<<< HEAD
             exclude: ''
-=======
-          #  exclude: '(Fonts)' # Exclude file paths containing "Fonts"
-          #- check: 'examples'
-          #  exclude: ''
-
->>>>>>> 03e91f10
     steps:
       - name: Checkout
         uses: actions/checkout@v4
